--- conflicted
+++ resolved
@@ -176,13 +176,9 @@
     filterset = None  # Class
     paginate_by = None
     perm_name = 'browse'  # Not a default Django permission
-<<<<<<< HEAD
     search_fields = []
     search_terms = None
-    template_name_suffix = 'browse'
-=======
     template_name_suffix = '_browse'
->>>>>>> 0a0f9968
 
     def __init__(self, *args, **kwargs):
         super(BrowseView, self).__init__(*args, **kwargs)
